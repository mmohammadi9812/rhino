--- conflicted
+++ resolved
@@ -451,11 +451,7 @@
 pub fn execute_main<T : Iterator<char>>(iterator: T) -> Option<VMResult> {
     let mut vm = VM::new();
     vm.add_assembly(compile_iter(iterator));
-<<<<<<< HEAD
     let x = vm.assembly.iter().flat_map(|a| a.superCombinators.iter()).find(|sc| sc.name.name == intern("main"));
-=======
-    let x = vm.assembly.iter().flat_map(|a| a.superCombinators.iter()).find(|sc| sc.name.name.as_slice() == "main");
->>>>>>> e2a215de
     match x {
         Some(sc) => {
             assert!(sc.arity == 0);
@@ -747,11 +743,7 @@
     let mut vm = VM::new();
     vm.add_assembly(prelude);
     vm.add_assembly(assembly);
-<<<<<<< HEAD
     let x = vm.assembly.iter().flat_map(|a| a.superCombinators.iter()).find(|sc| sc.name.name == intern("main"));
-=======
-    let x = vm.assembly.iter().flat_map(|a| a.superCombinators.iter()).find(|sc| sc.name.name.as_slice() == "main");
->>>>>>> e2a215de
     let result = match x {
         Some(sc) => {
             assert!(sc.arity == 0);
@@ -773,11 +765,7 @@
     let mut vm = VM::new();
     vm.add_assembly(prelude);
     vm.add_assembly(assembly);
-<<<<<<< HEAD
     let x = vm.assembly.iter().flat_map(|a| a.superCombinators.iter()).find(|sc| sc.name.name == intern("main"));
-=======
-    let x = vm.assembly.iter().flat_map(|a| a.superCombinators.iter()).find(|sc| sc.name.name.as_slice() == "main");
->>>>>>> e2a215de
     let result = match x {
         Some(sc) => {
             assert!(sc.arity == 0);
@@ -807,11 +795,7 @@
     let mut vm = VM::new();
     vm.add_assembly(prelude);
     vm.add_assembly(assembly);
-<<<<<<< HEAD
     let x = vm.assembly.iter().flat_map(|a| a.superCombinators.iter()).find(|sc| sc.name.name == intern("main"));
-=======
-    let x = vm.assembly.iter().flat_map(|a| a.superCombinators.iter()).find(|sc| sc.name.name.as_slice() == "main");
->>>>>>> e2a215de
     let result = match x {
         Some(sc) => {
             assert!(sc.arity == 0);
