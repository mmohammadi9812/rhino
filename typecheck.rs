--- conflicted
+++ resolved
@@ -1,12 +1,8 @@
 use std::hashmap::HashMap;
 use lexer::Location;
 use std::fmt;
-<<<<<<< HEAD
-use module::{Type, TypeVariable, TypeOperator, Expr, Identifier, Number, Apply, Lambda, Let, Case, Typed, Alternative};
-=======
-use module::{Type, TypeVariable, TypeOperator, Expr, Identifier, Number, Apply, Lambda, Let, Typed, Alternative, Binding};
+use module::{Type, TypeVariable, TypeOperator, Expr, Identifier, Number, Apply, Lambda, Let, Case, Typed, Alternative, Binding};
 use Scope;
->>>>>>> fc7cd8f1
 
 
 pub struct TypeEnvironment {
